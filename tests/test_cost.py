--- conflicted
+++ resolved
@@ -21,10 +21,6 @@
 from iminuit.typing import Annotated, Gt, Lt
 from typing import Sequence
 import pickle
-<<<<<<< HEAD
-from scipy.stats import norm, truncexpon, multivariate_normal
-=======
->>>>>>> aac135f4
 
 
 def norm_logpdf(x, mu, sigma):
@@ -228,21 +224,12 @@
 def test_UnbinnedNLL_visualize(log):
     pytest.importorskip("matplotlib")
     c = UnbinnedNLL([1, 2], norm_logpdf if log else norm_pdf, log=log)
-<<<<<<< HEAD
-    c.visualize((1, 2))  # auto-sampling
-    c.visualize((1, 2), model_points=10)  # linear spacing
-    c.visualize(
-        (1, 2), model_points=10, bins=20
-    )  # linear spacing and different binning
-
-=======
     # auto-sampling
     c.visualize((1, 2))
     # linear spacing
     c.visualize((1, 2), model_points=10)
     # linear spacing and different binning
     c.visualize((1, 2), model_points=10, nbins=20)
->>>>>>> aac135f4
     # trigger log-spacing
     c = UnbinnedNLL([1, 1000], norm_logpdf if log else norm_pdf, log=log)
     c.visualize((1, 2), model_points=10)
@@ -1161,12 +1148,9 @@
 
 @pytest.mark.parametrize("method", ("jsc", "asy", "da"))
 def test_Template(method):
-<<<<<<< HEAD
-=======
     if method == "asy":
         pytest.importorskip("scipy.special")
 
->>>>>>> aac135f4
     xe = np.array([0, 1, 2, 3])
     t = np.array([[1, 1, 0], [0, 1, 3]])
     n = t[0] + t[1]
