--- conflicted
+++ resolved
@@ -48,21 +48,13 @@
 
 # Ruff linter, replacement for flake8
 - repo: https://github.com/charliermarsh/ruff-pre-commit
-<<<<<<< HEAD
-  rev: 'v0.0.261'
-=======
   rev: 'v0.0.262'
->>>>>>> aac135f4
   hooks:
     - id: ruff
 
 # C++ formatting
 - repo: https://github.com/pre-commit/mirrors-clang-format
-<<<<<<< HEAD
-  rev: v16.0.1
-=======
   rev: v16.0.2
->>>>>>> aac135f4
   hooks:
   - id: clang-format
 
